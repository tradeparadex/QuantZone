"""
This module implements a perpetual market making strategy.

It provides classes and functions for pricing, order management, and risk control
in perpetual futures markets.

Classes:
    RawFairPrice: Represents a fair price with base value.
    BasePricer: Abstract base class for pricing logic.
    PerpMarketMaker: Main class implementing the market making strategy.

Key features:
1. External Price Reference: Uses spot prices from Binance as a reference for fair value.
2. Dynamic Pricing: Adjusts quotes based on perpetual basis, funding rate, market volatility, and current account positions.
3. Risk Management: Implements position limits and adjusts quotes based on current exposure.
4. Adaptive Spreads: Dynamically adjusts bid-ask spreads based on market conditions and volatility.
5. Multi-level Quoting: Places multiple orders on each side with increasing spreads and sizes.

When a market event occurs, the strategy processes it as follows:
1. Market Data Update:
   - Receives market data through the `on_market_data` method.
   - Updates exponential moving averages (EMAs) for spot price, basis, and funding rate.
   - Triggers a reevaluation of the strategy.

2. Strategy Reevaluation (`reeval` method):
   - Checks if the strategy is enabled and if system health is okay.
   - Verifies if market data is ready and up-to-date.

3. Proposal Creation:
   a. Creates a base proposal (`create_base_proposal`):
      - Calculates fair prices for buy and sell sides.
      - Generates multiple order levels with increasing spreads and sizes.
   b. Applies order level modifiers (`apply_order_levels_modifiers`):
      - Implements price bands to limit order placement.

4. Proposal Refinement:
   a. Filters out taker orders (`filter_out_takers`):
      - Ensures orders are not placed too aggressively.
   b. Applies budget constraints (`apply_budget_constraint`):
      - Adjusts orders based on available budget and position limits.
   c. Quantizes order values (`quantize_values`):
      - Rounds prices and sizes to exchange-allowed increments.

5. Order Management:
   a. Cancels active orders outside tolerance (`cancel_active_orders`):
      - Removes orders that deviate significantly from new proposal.
   b. Cancels orders below minimum spread (`cancel_orders_below_min_spread`):
      - Ensures maintained orders meet minimum profitability criteria.

6. Proposal Execution:
   - Places new orders based on the final proposal (`execute_orders_proposal`).

This process ensures that the strategy continuously adapts to market conditions, maintains risk parameters, and provides liquidity efficiently.
"""

import asyncio
import os
import re
import time
import traceback
from decimal import Decimal as D
from typing import List, Optional, Tuple, Union

import numpy as np
import structlog
from connectors.base_connector import _get_connector
from utils.async_utils import safe_ensure_future
from utils.data_methods import (
    ConnectorBase,
    ExponentialMovingAverage,
    Order,
    OrderType,
    PriceSize,
    PriceType,
    Proposal,
    RollingAnnualizedVolatility,
    Side,
    Ticker,
    TriggerType,
    UpdateType,
)
from utils.metrics_publisher import MetricsMessage, MetricsPublisher
from utils.misc_utils import load_config
from utils.parameters_manager import Param, ParamsManager
from utils.risk_manager import RiskManager


class RawFairPrice:
    """
    Represents a raw fair price with base value.

    This class encapsulates a fair price and its corresponding base value,
    which are used in pricing calculations for the market making strategy.

    Attributes:
        fair (Decimal): The fair price value.
        base (Decimal): The base value associated with the fair price.
    """
    def __init__(self, fair: D, base: D):
        self.fair = fair
        self.base = base


class BasePricer:
    """
    Abstract base class for pricing logic.

    This class defines the interface for pricing logic, which must be implemented
    by concrete subclasses.

    Attributes:
        strategy: The parent strategy instance.
    """
    def __init__(self, strategy):
        self.strategy = strategy

    def get_raw_fair_price(self, side: Side) -> RawFairPrice:
        raise NotImplementedError("Subclasses must implement get_base_price")
    
    def publish_metrics(self):
        raise NotImplementedError("Subclasses must implement publish_metrics")


class PerpMarketMaker:
    """
    A class representing a perpetual market maker strategy.

    This class implements a market making strategy for perpetual futures markets.
    It manages order placement, pricing, risk management, and market data processing.
    """

    PARAM_CLOSE_ONLY_MODE = "close_only_mode"
    PARAM_ENABLED = "enabled"
    PARAM_ORDER_LEVEL_SPREAD = "order_level_spread"
    PARAM_ORDER_LEVEL_AMOUNT_PCT = "order_level_amount_pct"
    PARAM_ORDER_INSERT_TIME_SEC = "order_insert_time_sec"
    PARAM_REEVAL_TIME_SEC = "reeval_time_sec"
    PARAM_ORDER_REFRESH_TOLERANCE_PCT = "order_refresh_tolerance_pct"
    PARAM_PRICE_ADJUSTMENT_BPS = "price_adjustment_bps"
    PARAM_BUY_LEVELS = "buy_levels"
    PARAM_SELL_LEVELS = "sell_levels"
    PARAM_BID_SPREAD = "bid_spread"
    PARAM_ASK_SPREAD = "ask_spread"
    PARAM_MINIMUM_SPREAD = "minimum_spread"
    PARAM_ORDER_AMOUNT_USD = "order_amount_usd"
    PARAM_POS_LEAN_BPS_PER_100K_USD = "pos_lean_bps_per_100k_usd"
    PARAM_MAX_POSITION_USD = "max_position_usd"
    PARAM_TAKER_THRESHOLD_BPS = "taker_threshold_bps"
    PARAM_PRICE_EMA_SEC = "price_ema_sec"
    PARAM_FR_EMA_SEC = "fr_ema_sec"
    PARAM_BASIS_EMA_SEC = "basis_ema_sec"
    PARAM_MAX_LEVERAGE = "max_leverage"
    PARAM_MAX_MARGIN_RATIO = "max_margin_ratio"
    PARAM_GLOBAL_POS_LEAN_BPS_PER_100K_USD = "global_pos_lean_bps_per_100k_usd"
    PARAM_PRICING_BASIS_FACTOR = "pricing_basis_factor"
    PARAM_PRICING_VOLATILITY_FACTOR = "pricing_volatility_factor"
    PARAM_VOL_WINDOW_SIZE = "vol_window_size"
    PARAM_PRICING_FUNDING_RATE_FACTOR = "pricing_funding_rate_factor"
    PARAM_EMPTY_BOOK_PENALTY = "empty_book_penalty"
    PARAM_MAX_MARKET_LATENCY_SEC = "max_market_latency_sec"
    PARAM_MAX_DATA_DELAY_SEC = "max_data_delay_sec"
    PARAM_ORDER_LEVEL_SPREAD_LAMBDA = "order_level_spread_lambda"
    PARAM_ORDER_SIZE_SPREAD_LAMBDA = "order_size_spread_lambda"
    PARAM_PRICE_CEILING = "price_ceiling"
    PARAM_PRICE_FLOOR = "price_floor"
    PARAM_BULK_REQUESTS = "bulk_requests"
    PARAM_BASE_VOLATILITY = "base_volatility"
    PARAM_VOLATILITY_EXPONENT = "volatility_exponent"
    PARAM_VOLATILITY_CAP = "volatility_cap"
    PARAM_ANCHOR_PRICE = "anchor_price"
    PARAM_EXTERNAL_PRICE_MULTIPLIER = "external_price_multiplier"
    PARAM_FIXED_ORDER_SIZE = "fixed_order_size"
    PARAM_PUBLISH_ORDER_LATENCY = "publish_order_latency"
    PARAM_ORDER_SIZE_OBFUSCATION_FACTOR_PCT = "order_size_obfuscation_factor_pct"
    PARAM_PREMIUM_FACTOR = "premium_factor"
    PARAM_PREMIUM_WINDOW_SIZE_SEC = "premium_window_size_sec"
    PARAM_PREMIUM_ADJUSTMENT_CAP = "premium_adjustment_cap"
<<<<<<< HEAD
    PARAM_TAKE_PROFIT_BPS = "take_profit_bps"
    PARAM_TAKE_PROFIT_DECAY_FACTOR = "take_profit_decay_factor_sec"
=======
    PARAM_CANCEL_BY_EXCHANGE_ORDER_ID = "cancel_by_exchange_order_id"
    PARAM_ORDER_RATIO_TO_CANCEL_ALL = "order_ratio_to_cancel_all"
>>>>>>> 04d2241e

    def __init__(self, loop: asyncio.AbstractEventLoop, 
            rm: RiskManager=RiskManager, 
            pm: ParamsManager=ParamsManager, 
            mp: MetricsPublisher=MetricsPublisher,
            PricerClass: BasePricer=BasePricer,
            config_path: str=None
        ):
        
        self.logger = structlog.get_logger(self.__class__.__name__)
        self.loop = loop

        if config_path is not None:
            self.config = load_config(config_path, raise_error=False)
        else:
            self.config = {}

        self.market_connector = _get_connector('paradex_perp', loop=self.loop)

        self.pricer = PricerClass(self)

        self.algo_name = f"PARABOT_MM_{os.getenv('PARADEX_ID', 'default')}".upper()
        self.market: str = os.getenv("ALGO_PARAMS_MARKET")

        self.external_markets: str = os.getenv('ALGO_PARAMS_PRICE_SOURCES')

        if self.external_markets not in [None, '']:
            self.external_market_symbol = self.external_markets.split(':')[-1]
            self.external_market_exchange = self.external_markets.split(':')[0]
            self.external_connector = _get_connector(self.external_market_exchange, loop=self.loop)
        else:
            self.external_connector = None
            self.external_market_symbol = None
            self.external_market_exchange = None

        self._smoothen_spot_price: ExponentialMovingAverage = None
        self._smoothen_basis: ExponentialMovingAverage = None
        self._smoothen_funding_rate: ExponentialMovingAverage = None
        self._rolling_vol: RollingAnnualizedVolatility = None
        self._rolling_premium: ExponentialMovingAverage = None

        self._next_order_timestamp = 0
        self._next_reeval_timestamp = 0
        self._last_system_health_ok = self.now_ms()
        self._last_re_sub_timestamp = self.now_ms()
        self.close_vol_factor = D(0.1)
        
        self.processing = False

        strategy_parameters = [
            Param(self.PARAM_CLOSE_ONLY_MODE, 'False', bool),
            Param(self.PARAM_ENABLED, 'False', bool),
            Param(self.PARAM_PRICE_ADJUSTMENT_BPS, '0', D),
            Param(self.PARAM_ORDER_LEVEL_SPREAD, '2', D),
            Param(self.PARAM_ORDER_LEVEL_SPREAD_LAMBDA, '0.5', D),
            Param(self.PARAM_ORDER_SIZE_SPREAD_LAMBDA, '0.8', D),
            Param(self.PARAM_ORDER_LEVEL_AMOUNT_PCT, '20', D),
            Param(self.PARAM_REEVAL_TIME_SEC, '1', float),
            Param(self.PARAM_ORDER_INSERT_TIME_SEC, '2', float),
            Param(self.PARAM_ORDER_REFRESH_TOLERANCE_PCT, '0.1', D),
            Param(self.PARAM_BUY_LEVELS, '4', int),
            Param(self.PARAM_SELL_LEVELS, '4', int),
            Param(self.PARAM_BID_SPREAD, '0.01', D),
            Param(self.PARAM_ASK_SPREAD, '0.01', D),
            Param(self.PARAM_MINIMUM_SPREAD, '0', D),
            Param(self.PARAM_ORDER_AMOUNT_USD, '400', D),
            Param(self.PARAM_FIXED_ORDER_SIZE, '0', D),
            Param(self.PARAM_POS_LEAN_BPS_PER_100K_USD, '200', D),
            Param(self.PARAM_MAX_POSITION_USD, '2000', D),
            Param(self.PARAM_TAKER_THRESHOLD_BPS, '10', D),
            Param(self.PARAM_PRICE_EMA_SEC, '60', float),
            Param(self.PARAM_FR_EMA_SEC, '2880', float),
            Param(self.PARAM_BASIS_EMA_SEC, '2880', float),
            Param(self.PARAM_MAX_LEVERAGE, '4', D),
            Param(self.PARAM_MAX_MARGIN_RATIO, '10', D),
            Param(self.PARAM_GLOBAL_POS_LEAN_BPS_PER_100K_USD, '200', D),
            Param(self.PARAM_PRICING_BASIS_FACTOR, '0.5', D),
            Param(self.PARAM_PRICING_VOLATILITY_FACTOR, '0.1', D),
            Param(self.PARAM_PRICING_FUNDING_RATE_FACTOR, '0.5', D),
            Param(self.PARAM_VOL_WINDOW_SIZE, '1000', int),
            Param(self.PARAM_EMPTY_BOOK_PENALTY, '0.01', D),
            Param(self.PARAM_MAX_MARKET_LATENCY_SEC, '10', float),
            Param(self.PARAM_MAX_DATA_DELAY_SEC, '800', float),
            Param(self.PARAM_PRICE_CEILING, '0', D),
            Param(self.PARAM_PRICE_FLOOR, '0', D),
            Param(self.PARAM_BULK_REQUESTS, 'True', bool),
            Param(self.PARAM_BASE_VOLATILITY, '0.05', D),
            Param(self.PARAM_VOLATILITY_EXPONENT, '2', D),
            Param(self.PARAM_VOLATILITY_CAP, '1', D),
            Param(self.PARAM_EXTERNAL_PRICE_MULTIPLIER, '1', D),
            Param(self.PARAM_ANCHOR_PRICE, '0', D),
            Param(self.PARAM_PUBLISH_ORDER_LATENCY, 'False', bool),
            Param(self.PARAM_ORDER_SIZE_OBFUSCATION_FACTOR_PCT, '0', D),
            Param(self.PARAM_PREMIUM_FACTOR, '0', D),
            Param(self.PARAM_PREMIUM_WINDOW_SIZE_SEC, '1800', float),
            Param(self.PARAM_PREMIUM_ADJUSTMENT_CAP, '0.001', D),
<<<<<<< HEAD
            Param(self.PARAM_TAKE_PROFIT_BPS, '0', D),
            Param(self.PARAM_TAKE_PROFIT_DECAY_FACTOR, '60', D),
=======
            Param(self.PARAM_CANCEL_BY_EXCHANGE_ORDER_ID, 'True', bool),
            Param(self.PARAM_ORDER_RATIO_TO_CANCEL_ALL, "0.5", D),
>>>>>>> 04d2241e
        ]

        self._metrics_pub = mp()
        self._risk_manager = rm(parent=self)
        self._params_manager = pm(parent=self, params=strategy_parameters, config=self.config.get('parameters', {}))

        self._reeval_task = None

        self._publish_metrics = time.time()
        self._metrics_publish_interval = 30

        self.already_tracked_orders = set()

    @property
    def is_enabled(self):
        return self._params_manager.get_param_value(self.PARAM_ENABLED)

    @property
    def take_profit_bps(self) -> D:
        return self._params_manager.get_param_value(self.PARAM_TAKE_PROFIT_BPS)
    
    @property
    def take_profit_decay_factor_sec(self) -> D:
        return self._params_manager.get_param_value(self.PARAM_TAKE_PROFIT_DECAY_FACTOR)

    @property
    def publish_order_latency(self) -> bool:
        return self._params_manager.get_param_value(self.PARAM_PUBLISH_ORDER_LATENCY)

    @property
    def premium_correction_factor(self) -> D:
        return self._params_manager.get_param_value(self.PARAM_PREMIUM_FACTOR)

    @property
    def price_adjustment(self) -> D:
        return self._params_manager.get_param_value(self.PARAM_PRICE_ADJUSTMENT_BPS) / D(10_000)
    
    @property
    def order_insert_time_ms(self) -> float:
        return self._params_manager.get_param_value(self.PARAM_ORDER_INSERT_TIME_SEC) * 1000

    @property
    def reevaluation_time_sec(self) -> float:
        return self._params_manager.get_param_value(self.PARAM_REEVAL_TIME_SEC) * 1000
    
    @property
    def base_volatility(self) -> D:
        return self._params_manager.get_param_value(self.PARAM_BASE_VOLATILITY)

    @property
    def volatility_cap(self) -> D:
        return self._params_manager.get_param_value(self.PARAM_VOLATILITY_CAP)

    @property
    def premium_adjustment_cap(self) -> D:
        return self._params_manager.get_param_value(self.PARAM_PREMIUM_ADJUSTMENT_CAP)

    @property
    def volatility_exponent(self) -> D:
        return self._params_manager.get_param_value(self.PARAM_VOLATILITY_EXPONENT)
    
    @property
    def active_orders(self) -> List[Order]:
        return list(self.market_connector.active_orders.values())

    @property
    def pricing_basis_factor(self) -> D:
        return self._params_manager.get_param_value(self.PARAM_PRICING_BASIS_FACTOR)
    
    @property
    def pricing_volatility_factor(self) -> D:
        return self._params_manager.get_param_value(self.PARAM_PRICING_VOLATILITY_FACTOR)

    @property
    def vol_window_size(self) -> int:
        return self._params_manager.get_param_value(self.PARAM_VOL_WINDOW_SIZE)
    
    @property
    def pricing_funding_rate_factor(self) -> D:
        return self._params_manager.get_param_value(self.PARAM_PRICING_FUNDING_RATE_FACTOR)

    @property
    def premium_window_size_sec(self) -> float:
        return self._params_manager.get_param_value(self.PARAM_PREMIUM_WINDOW_SIZE_SEC)
    
    @property
    def price_ema_sec(self) -> float:
        return self._params_manager.get_param_value(self.PARAM_PRICE_EMA_SEC)
    
    @property
    def fr_ema_sec(self) -> float:
        return self._params_manager.get_param_value(self.PARAM_FR_EMA_SEC)

    @property
    def basis_ema_sec(self) -> float:
        return self._params_manager.get_param_value(self.PARAM_BASIS_EMA_SEC)
    
    @property
    def pos_lean_bps_per_100k(self) -> D:
        return self._params_manager.get_param_value(self.PARAM_POS_LEAN_BPS_PER_100K_USD) / D(100_000) / D(10_000)
    
    @property
    def pos_global_lean_bps_per_100k(self) -> D:
        return self._params_manager.get_param_value(self.PARAM_GLOBAL_POS_LEAN_BPS_PER_100K_USD) / D(100_000) / D(10_000)
    
    @property
    def empty_book_penalty(self) -> D:
        return self._params_manager.get_param_value(self.PARAM_EMPTY_BOOK_PENALTY)
    
    @property
    def max_market_latency_ms(self) -> float:
        return self._params_manager.get_param_value(self.PARAM_MAX_MARKET_LATENCY_SEC) * 1000
    
    @property
    def max_data_delay_ms(self) -> float:
        return self._params_manager.get_param_value(self.PARAM_MAX_DATA_DELAY_SEC) * 1000
    
    @property
    def order_level_spread(self) -> D:
        return self._params_manager.get_param_value(self.PARAM_ORDER_LEVEL_SPREAD)
    
    @property
    def order_level_amount_bps(self) -> D:
        return self._params_manager.get_param_value(self.PARAM_ORDER_LEVEL_AMOUNT_PCT) / D('100')
    
    @property
    def buy_levels(self) -> int:
        return self._params_manager.get_param_value(self.PARAM_BUY_LEVELS)
    
    @property
    def sell_levels(self) -> int:
        return self._params_manager.get_param_value(self.PARAM_SELL_LEVELS)
    
    @property
    def bid_spread(self) -> D:
        return self._params_manager.get_param_value(self.PARAM_BID_SPREAD) / D('100')
    
    @property
    def ask_spread(self) -> D:
        return self._params_manager.get_param_value(self.PARAM_ASK_SPREAD) / D('100')
    
    @property
    def order_level_spread_lambda(self) -> D:
        return self._params_manager.get_param_value(self.PARAM_ORDER_LEVEL_SPREAD_LAMBDA)

    @property
    def order_size_spread_lambda(self) -> D:
        return self._params_manager.get_param_value(self.PARAM_ORDER_SIZE_SPREAD_LAMBDA)

    @property
    def price_ceiling(self) -> D:
        return self._params_manager.get_param_value(self.PARAM_PRICE_CEILING)

    @property
    def price_floor(self) -> D:
        return self._params_manager.get_param_value(self.PARAM_PRICE_FLOOR)
    
    @property
    def taker_threshold_bps(self) -> D:
        return self._params_manager.get_param_value(self.PARAM_TAKER_THRESHOLD_BPS)
    
    @property
    def order_amount_usd(self) -> D:
        return self._params_manager.get_param_value(self.PARAM_ORDER_AMOUNT_USD)
    
    @property
    def max_leverage(self) -> D:
        return self._params_manager.get_param_value(self.PARAM_MAX_LEVERAGE)
    
    @property
    def max_margin_ratio(self) -> D:
        return self._params_manager.get_param_value(self.PARAM_MAX_MARGIN_RATIO)
    
    @property
    def max_position_usd(self) -> D:
        return self._params_manager.get_param_value(self.PARAM_MAX_POSITION_USD)
    
    @property
    def order_refresh_tolerance(self) -> D:
        return self._params_manager.get_param_value(self.PARAM_ORDER_REFRESH_TOLERANCE_PCT) / D('100')

    @property
    def order_size_obfuscation_factor_pct(self) -> D:
        return self._params_manager.get_param_value(self.PARAM_ORDER_SIZE_OBFUSCATION_FACTOR_PCT) / D('100')

    @property
    def minimum_spread(self) -> D:
        return self._params_manager.get_param_value(self.PARAM_MINIMUM_SPREAD) / D('100')
    
    @property
    def bulk_requests(self) -> bool:
        return self._params_manager.get_param_value(self.PARAM_BULK_REQUESTS)
    
    @property
    def external_price_multiplier(self) -> D:
        return self._params_manager.get_param_value(self.PARAM_EXTERNAL_PRICE_MULTIPLIER)

    @property
    def fixed_order_size(self) -> D:
        return self._params_manager.get_param_value(self.PARAM_FIXED_ORDER_SIZE)

    @property
    async def is_close_only_mode(self):
        if self._params_manager.get_param_value(self.PARAM_CLOSE_ONLY_MODE):
            return True
        return not (await self._risk_manager.can_quote_to_open())
    
    @property
    def use_anchor_price(self) -> bool:
        return self._params_manager.get_param_value(self.PARAM_ANCHOR_PRICE) is not None and \
            self._params_manager.get_param_value(self.PARAM_ANCHOR_PRICE).is_finite() and \
            self._params_manager.get_param_value(self.PARAM_ANCHOR_PRICE) != D('0')

    @property
    def anchor_price(self) -> D:
        return self._params_manager.get_param_value(self.PARAM_ANCHOR_PRICE)

    @property
    def min_order_amount(self) -> D:
        if self.get_price_by_type(PriceType.Mid) is not None:
            return self.market_connector.trading_rules[self.market].min_notional_size / self.get_price_by_type(PriceType.Mid)
        elif self.get_fair_price() is not None:
            return self.market_connector.trading_rules[self.market].min_notional_size / self.get_fair_price()
        elif self.use_anchor_price:
            return self.market_connector.trading_rules[self.market].min_notional_size / self.anchor_price
        
        return D('0')

    @property
    def min_price_allowed(self) -> D:
        return self.market_connector.trading_rules[self.market].min_price_increment

    @property
    def order_amount(self) -> D:
        if self.get_price_by_type(PriceType.Mid) is not None:
            return self.order_amount_usd / self.get_price_by_type(PriceType.Mid)
        elif self.get_fair_price() is not None:
            return self.order_amount_usd / self.get_fair_price()
        elif self.use_anchor_price:
            return self.order_amount_usd / self.anchor_price
        
        return D('0')

    @property
    def market_is_swap(self) -> bool:
        pattern = re.compile(r'^[A-Z]+-[A-Z]+-PERP$', re.IGNORECASE)
        return bool(pattern.match(self.market))
    
    @property 
    def cancel_by(self) -> str:
        by_exchange_order_id = self._params_manager.get_param_value(self.PARAM_CANCEL_BY_EXCHANGE_ORDER_ID)
        if by_exchange_order_id or by_exchange_order_id is None:
            order_identifier = "exchange_order_id"
        else:
            order_identifier = "client_order_id"
        return order_identifier
    
    @property 
    def order_ratio_to_cancel_all(self) -> D:
        return self._params_manager.get_param_value(self.PARAM_ORDER_RATIO_TO_CANCEL_ALL)

    def get_order_amount(self, price: D = None) -> D:
        if price is None:
            return self.order_amount
        return self.order_amount_usd / price

    def now_ns(self) -> int:
        """
        Return the current time in nanoseconds.
        """
        return int(time.time_ns())

    def now_ms(self) -> int:
        """
        Return the current time in milliseconds.
        """
        return int(self.now_ns() / 1e6)

    def _publish_strat_metric(self, tag: str, val: Union[D, float]) -> None:
        """
        Publish a metric to the metrics publisher.
        """
        msg = MetricsMessage(
            timestamp=int(time.time() * 1000),
            process_name=self.algo_name,
            tag_name=tag,
            market=self.market,
            value=val,
            account=self.market_connector.account_info.get('account', 'N/A')
        )

        if isinstance(val, D):
            if not val.is_finite():
                self.logger.warning(f"Value for {tag} is not finite. Skipping publish.")
                return

        if isinstance(val, float):
            if not np.isfinite(val):
                self.logger.warning(f"Value for {tag} is not finite. Skipping publish.")
                return

        self._metrics_pub.stream_metrics(msg)

    def create_base_proposal(self) -> Proposal:
        """
        Create a base proposal for the market making strategy.
        """
        market: ConnectorBase = self.market_connector
        buys = []
        sells = []

        fair_buy = self.get_fair_price(side=Side.BUY)
        fair_sell = self.get_fair_price(side=Side.SELL)

        _num_ticks_increment = self.order_level_spread * market.trading_rules[self.market].min_price_increment
        _order_increment = self.order_level_amount_bps / D(10_000) * self.order_amount
        
        vol_ratio = self.get_vol_ratio()
        _num_ticks_increment = _num_ticks_increment * (1 + D(vol_ratio))

        _obfuscation_factor = 1 + self.order_size_obfuscation_factor_pct * D(np.random.uniform(0.8, 1.2))
        for level in range(0, self.buy_levels):
            price = fair_buy - ((np.exp(self.order_level_spread_lambda * level) - 1) * _num_ticks_increment)
            if self.fixed_order_size > 0:
                size = self.fixed_order_size
            else:
                size = self.get_order_amount(price) 
                
            size += (_order_increment * (np.exp(self.order_size_spread_lambda * level) - 1))
            size *= _obfuscation_factor

            if size > 0:
                buys.append(PriceSize(price, size))

        _obfuscation_factor = 1 + self.order_size_obfuscation_factor_pct * D(np.random.uniform(0.8, 1.2))
        for level in range(0, self.sell_levels):
            price = fair_sell + ((np.exp(self.order_level_spread_lambda * level) - 1) * _num_ticks_increment)
            
            if self.fixed_order_size > 0:
                size = self.fixed_order_size
            else:
                size = self.get_order_amount(price) 
                
            size += (_order_increment * (np.exp(self.order_size_spread_lambda * level) - 1))
            size *= _obfuscation_factor

            if size > 0:
                sells.append(PriceSize(price, size))

        return Proposal(buys, sells)

    def quantize_values(self, proposal: Proposal) -> None:
        """
        Quantize the prices and sizes of the orders in the proposal.
        """
        market: ConnectorBase = self.market_connector
        for buy in proposal.buys:
            buy.price = market.quantize_order_price(self.market, buy.price)
            buy.size = market.quantize_order_amount(self.market, buy.size)
        for sell in proposal.sells:
            sell.price = market.quantize_order_price(self.market, sell.price)
            sell.size = market.quantize_order_amount(self.market, sell.size)

        # filter if size is less than min_order_amount
        proposal.buys = [buy for buy in proposal.buys if buy.size > 0]
        proposal.sells = [sell for sell in proposal.sells if sell.size > 0]

        # filter if price is less than min_price_allowed
        proposal.buys = [buy for buy in proposal.buys if buy.price >= self.min_price_allowed]
        proposal.sells = [sell for sell in proposal.sells if sell.price >= self.min_price_allowed]
    
    def outside_tolerance(self, current_prices: List[D], proposal_prices: List[D]) -> Tuple[List[int], List[int]]:
        """
        Check which orders are outside the tolerance and which are within the tolerance.
        """
        within_tolerance = []
        deviated = []

        tolerances = [self.order_refresh_tolerance * D(1 + 2 * np.sqrt(i)) for i in range(len(current_prices))]
        for idx, px in enumerate(proposal_prices):
            if idx >= len(current_prices):
                break
            dev = abs(px - current_prices[idx]) / current_prices[idx]
            if dev < tolerances[idx]:
                within_tolerance.append(idx)
            else:
                deviated.append(idx)

        if len(proposal_prices) < len(current_prices):
            deviated.extend(range(len(proposal_prices), len(current_prices)))

        return deviated, within_tolerance

    def cancel_orders_below_min_spread(self) -> None:
        """
        Cancel orders below the minimum spread.
        """
        if self.minimum_spread <= 0:
            return

        price = self.get_price_by_type(PriceType.Mid)

        if not price.is_finite():
            price = self._smoothen_spot_price.value
        
        ids_to_cancel = []
        info_template = f"Order is below minimum spread ({self.minimum_spread}). Canceling Order "+"{} below min spread."
        for order in self.active_orders:
            negation = -1 if order.side == Side.BUY else 1
            if (negation * (order.price - price) / price) < self.minimum_spread / 2:
                ids_to_cancel.append(order.client_order_id)
        self.cancel_multiple_orders(ids_to_cancel, info_template=info_template)
    
    def cancel_active_orders(self, proposal: Proposal) -> None:
        """
        Cancel orders outside the tolerance.
        """
        _active_orders = [o for o in self.active_orders if o.status not in ['CANCELLING']]
        if len(_active_orders) == 0:
            return

        buys_to_cancel = []
        sells_to_cancel = []

        buys_to_keep = []
        sells_to_keep = []

        active_buy_orders = [o for o in _active_orders if o.side == Side.BUY]
        active_sell_orders = [o for o in _active_orders if o.side == Side.SELL]

        active_buy_orders.sort(key=lambda x: x.price, reverse=True)
        active_sell_orders.sort(key=lambda x: x.price)

        active_buy_prices = [D(str(o.price)) for o in active_buy_orders]
        active_sell_prices = [D(str(o.price)) for o in active_sell_orders]

        active_buy_ids = [o.client_order_id for o in active_buy_orders]
        active_sell_ids = [o.client_order_id for o in active_sell_orders]

        if proposal is not None and self.order_refresh_tolerance >= 0:
            proposal_buys = [buy.price for buy in proposal.buys]
            proposal_sells = [sell.price for sell in proposal.sells]

            self.logger.debug(f"active_buy_prices: {active_buy_prices}")
            self.logger.debug(f"proposal_buys: {proposal_buys}")
            
            buys_to_cancel, buys_to_keep = self.outside_tolerance(active_buy_prices, proposal_buys)
            sells_to_cancel, sells_to_keep = self.outside_tolerance(active_sell_prices, proposal_sells)

            self.logger.debug(f"buys_to_cancel: {buys_to_cancel}")
            self.logger.debug(f"buys_to_keep: {buys_to_keep}")

        else:
            buys_to_cancel = range(len(_active_orders))
            sells_to_cancel = range(len(_active_orders))

        proposal.buys = [item for idx, item in enumerate(proposal.buys) if idx not in buys_to_keep]
        proposal.sells = [item for idx, item in enumerate(proposal.sells) if idx not in sells_to_keep]
        
        if len(buys_to_cancel) > 0 or len(sells_to_cancel) > 0:

            buy_ids_to_cancel = [active_buy_ids[idx] for idx in buys_to_cancel]
            sell_ids_to_cancel = [active_sell_ids[idx] for idx in sells_to_cancel]

            ids_to_cancel = buy_ids_to_cancel + sell_ids_to_cancel
            info_template = "(z) Canceling order {} outside of tolerance."
            self.cancel_multiple_orders(ids_to_cancel, info_template=info_template)
        else:
            self.logger.info(f"Not canceling active orders since difference between new order prices "
                               f"and current order prices is within "
                               f"{self.order_refresh_tolerance:.2%} order_refresh_tolerance_pct")

    async def apply_budget_constraint(self, proposal: Proposal) -> None:
        """
        Apply the budget constraint to the proposal.
        """
        if await self.is_close_only_mode:
            tot_pos_usd = self.get_active_position(self.market)
            if tot_pos_usd >= 0:
                proposal.buys = []
            elif tot_pos_usd <= 0:
                proposal.sells = []
            else:
                proposal.buys = []
                proposal.sells = []

    def filter_out_takers(self, proposal: Proposal) -> None:
        """
        Filter out takers, unless within the taker threshold.
        """
        market: ConnectorBase = self.market_connector

        top_ask =self.get_price_by_type(PriceType.BestAsk)
        if top_ask is None or not top_ask.is_finite():
            top_ask = self.get_fair_price(side=Side.SELL)
        
        top_bid = self.get_price_by_type(PriceType.BestBid)
        if top_bid is None or not top_bid.is_finite():
            top_bid = self.get_fair_price(side=Side.BUY)

        price_tick = market.trading_rules[self.market].min_price_increment * D(10)

        if not top_ask.is_nan() and len(proposal.buys) > 0:

            for idx, buy in enumerate(proposal.buys):
                self.logger.debug(f"buy price: {buy.price}, top_ask: {top_ask}, price_tick: {price_tick}, thresh: {self.taker_threshold_bps}")
                if idx == 0 and (buy.price / (top_ask+price_tick) - 1) * D(10_000) > self.taker_threshold_bps:

                    new_size = market.quantize_order_amount(self.market, max(min(buy.size, self.order_amount), self.min_order_amount))
                    proposal.buys[idx] = PriceSize(top_ask, new_size, OrderType.LIMIT)
                elif buy.price >= top_ask:
                    proposal.buys[idx].price = top_bid - ((np.exp(self.order_level_spread_lambda * idx) - 1) * price_tick)
        
        if not top_bid.is_nan() and len(proposal.sells) > 0:

            for idx, sell in enumerate(proposal.sells):
                self.logger.debug(f"sell price: {sell.price}, top_bid: {top_bid}, price_tick: {price_tick}, thresh: {self.taker_threshold_bps}")
                if idx == 0 and ((top_bid-price_tick) / sell.price - 1) * D(10_000) > self.taker_threshold_bps:

                    new_size = market.quantize_order_amount(self.market, max(min(sell.size, self.order_amount), self.min_order_amount))
                    proposal.sells[idx] = PriceSize(top_bid, new_size, OrderType.LIMIT)
                elif sell.price <= top_bid:
                    proposal.sells[idx].price = top_ask + ((np.exp(self.order_level_spread_lambda * idx) - 1) * price_tick)

    def apply_order_levels_modifiers(self, proposal: Proposal) -> None:
        """
        Apply the order levels modifiers to the proposal.
        """
        self.apply_price_band(proposal)

    def apply_price_band(self, proposal: Proposal) -> None:
        """
        Apply the price band to the proposal.
        """
        if self.price_ceiling > 0 and self.get_price_by_type(PriceType.BestAsk) >= self.price_ceiling:
            proposal.buys = []
        if self.price_floor > 0 and self.get_price_by_type(PriceType.BestBid) <= self.price_floor:
            proposal.sells = []

    def execute_orders_proposal(self, proposal: Proposal) -> None:
        """
        Execute the orders proposal.
        """
        if self.now_ms() < self._next_order_timestamp:
            return
        else:
            self._next_order_timestamp = self.now_ms() + self.order_insert_time_ms

        all_orders = []
        for oreq in proposal.buys:
            all_orders.append(Order(self.market, Side.BUY, oreq.price, oreq.size, oreq.type))
        for oreq in proposal.sells:
            all_orders.append(Order(self.market, Side.SELL, oreq.price, oreq.size, oreq.type))

        if self.bulk_requests:
            self.market_connector.bulk_insert_orders(all_orders)
        else:
            for order in all_orders:
                self.market_connector.insert_order(order)
        
        self._publish_strat_metric("order_insert", len(all_orders))

    def market_data_ready(self) -> bool:
        """
        Check if the market data is ready.
        """
        if self.market not in self.market_connector.orderbooks:
            self.logger.warning(f"Market data not ready for {self.market}.")
            return False
        
        if self._smoothen_basis is None or self._smoothen_basis.value is None:
            self.logger.warning("Funding rate not ready.")
            return False

        if self._smoothen_spot_price is None or self._smoothen_spot_price.value is None:
            self.logger.warning("Spot price not ready.")
            return False
        
        if self._rolling_vol is None:
            self.logger.warning("Volatility not ready.")
            return False
                
        return True


    async def reeval(self, trigger: TriggerType) -> None:
        """
        Reevaluate the strategy.
        """
        if self.processing:
            self.logger.warning("Already processing. Skipping reeval.")
            return
        
        self.processing = True

        try:

            if not self.is_enabled:
                self.logger.info("Strategy is disabled. Skipping reeval.")
                self.cancel_all_orders()
                self.processing = False
                return

            if not self._risk_manager.is_system_health_ok():
                self.logger.warning("System health deteriorated. Market making will be halted.")
                self.cancel_all_orders()
                self.processing = False

                if self.now_ms() - self._last_system_health_ok > 2 * 60 * 1000 and self.now_ms() - self._last_re_sub_timestamp > 30 * 1000:
                    self._last_re_sub_timestamp = self.now_ms()
                    self.logger.warning("Re-subscribing to data channels.")
                    # re-subscribe to data channels
                    await self._subscribe_to_data()
                return
            else:
                self._last_system_health_ok = self.now_ms()

            if self.now_ms() < self._next_reeval_timestamp:
                self.processing = False
                return
            else:
                self._next_reeval_timestamp = self.now_ms() + self.reevaluation_time_sec

            if not self.market_data_ready():
                self.processing = False
                return

            proposal = self.create_base_proposal()
            self.logger.debug(f"Initial proposals: {proposal}")

            # 2. Apply functions that limit numbers of buys and sells proposal
            self.apply_order_levels_modifiers(proposal)
            self.logger.debug(f"Proposals after order level modifier: {proposal}")
            
            # 4. Apply taker threshold, i.e. don't take more than a certain percentage of the market.
            self.filter_out_takers(proposal)
            self.logger.debug(f"Proposals after takers filter: {proposal}")

            await self.apply_budget_constraint(proposal)
            self.logger.debug(f"Proposals after budget constraint: {proposal}")

            self.quantize_values(proposal)
            self.logger.debug(f"Proposals after quantization: {proposal}")

            self.cancel_active_orders(proposal)
            self.logger.debug(f"Filtered proposal: {proposal}")

            self.cancel_orders_below_min_spread()
            self.logger.info(f"final proposal: {proposal}")

            self.execute_orders_proposal(proposal)
        except Exception as e:
            self.logger.error(f"Error in reeval: {e}")
            self.logger.error(traceback.format_exc())
        finally:
            self.processing = False


    def cancel_order(self, mkt: str, client_order_id: str, info_template: Union[None, str] = None) -> None:
        """
        Cancel an order by its client order ID. Which endpoint to use at the exchange side is set by 'PARAM_CANCEL_BY_EXCHANGE_ORDER_ID' 
        """
        cancel_by = self.cancel_by 
        self.market_connector.cancel_order(client_order_id, by=cancel_by)
        if info_template is not None: 
            self.logger.info(info_template.format(client_order_id))

    def cancel_multiple_orders(self, client_order_ids: List[str], info_template : Union[None, str] = None) -> None:
        """
        Cancel a list of orders. If the (# ordersToCancel) / (# activeOrders) > PARAM_ORDER_RATIO_TO_CANCEL_ALL, then will cancel all.
        """
        n_orders_to_cancel = len(client_order_ids)
        if n_orders_to_cancel == 0:
            self.logger.warning(f"Got passed an empty client_order_ids, do nothing and return None")
            return 
        
        n_active_orders = len(self.active_orders) 
        
        cancel_all = False
        inform = True  
        order_ratio_to_cancel_all = self.order_ratio_to_cancel_all
        if n_active_orders > 0:
            cancel_ratio = n_orders_to_cancel / n_active_orders
            if abs(cancel_ratio - 1) < 1e-10: # wanted to cancel all anyway
                inform = False  
            cancel_all = (cancel_ratio > order_ratio_to_cancel_all)
        
        if cancel_all:
            if inform:
                self.logger.info(f"Canceling {n_orders_to_cancel} out of {n_active_orders} active, which is > {order_ratio_to_cancel_all}, will just cancel all")
            if info_template is not None:
                active_coids = [order.client_order_id for order in self.active_orders]
                self.logger.info(info_template.format(active_coids))
            self.cancel_all_orders()
        else:
            for coid in client_order_ids:
                self.cancel_order(self.market, coid, info_template=info_template)

    def cancel_all_orders(self) -> None:
        """
        Cancel all active orders.
        """
        if self.bulk_requests:
            self.market_connector.cancel_all_orders(self.market)
        else:
            for order in self.active_orders:
                self.cancel_order(self.market, order.client_order_id)

    def get_price_by_type(self, price_type: PriceType = None) -> D:
        """
        Get the price by type.
        """
        if price_type == PriceType.BestBid:
            _val = self.market_connector.orderbooks[self.market].get_best_bid()
        elif price_type == PriceType.BestAsk:
            _val = self.market_connector.orderbooks[self.market].get_best_ask()
        else:
            _val = self.market_connector.orderbooks[self.market].get_mid()

        return D(_val) if _val is not None else None


    def get_external_connector_price(self, mkt, price_type: PriceType = None) -> D:
        """
        Get the price by type from the external connector.
        """
        if mkt not in self.external_connector.orderbooks:
            self.logger.warning(f"External connector does not have {mkt}.")
            return None
        
        if price_type == PriceType.BestBid:
            _val = self.external_connector.orderbooks[mkt].get_best_bid()
        elif price_type == PriceType.BestAsk:
            _val = self.external_connector.orderbooks[mkt].get_best_ask()
        else:
            _val = self.external_connector.orderbooks[mkt].get_mid()

        if self.external_price_multiplier is not None:
            _mult = D(self.external_price_multiplier)
        else:
            _mult = D(1)

        return D(_val) * _mult if _val is not None else None

    def is_ready_to_trade(self) -> bool:
        """
        Check if the strategy is ready to trade.
        """
        if self.market not in self.market_connector.orderbooks:
            return False

        if not self.market_connector.account_info:
            return False

        if self.market_is_swap and self.market not in self.market_connector.latest_fundings:
            return False
        
        return True
    
    def get_active_position(self, mkt: str) -> D:
        """
        Get the active position in the market.
        """
        return self.market_connector.get_position_size(mkt)
    
    def get_global_position_usd(self) -> D:
        """
        Get the account position for all markets in USD.
        """
        return D(np.sum(
            [np.sum([D(p['cost_usd']), D(p['unrealized_pnl'])]) 
             for p in self.market_connector.positions.values()
            ]))

    def update_emas(self, timestamp: float) -> None:
        inst_rate = self.get_inst_rate()
        inst_basis = self.get_inst_basis()

        self._smoothen_funding_rate.update(inst_rate, timestamp)
        self._smoothen_basis.update(inst_basis, timestamp)

        _price = self.get_base_price(PriceType.Mid) or self.get_base_price(PriceType.BestBid) or self.get_base_price(PriceType.BestAsk)
        if _price is None:
            self.logger.warning("Price is None. Skipping EMA update.")
            return

        self._smoothen_spot_price.update(_price, timestamp)
        self._rolling_vol.update(_price, timestamp)

    def update_premium_ema(self) -> None:
        if self.market in self.market_connector.latest_fundings:
            base_price = self.get_base_price(PriceType.Mid)

            if base_price is None:
                self.logger.warning("Base price is None. Skipping premium EMA update.")
                return
            
            spot_price = D(self.market_connector.latest_fundings[self.market]['oracle_price'])
            self._rolling_premium.update((base_price / spot_price - 1), self.now_ms())


    def get_base_price(self, price_type: PriceType) -> float:
        if self.external_connector is None:
            raw_spot = self.get_price_by_type(price_type)
        else:
            raw_spot = self.get_external_connector_price(self.external_market_symbol, price_type)
        return raw_spot

    def get_vol_ratio(self) -> float:
        volatility = self._rolling_vol.get_value()

        # Calculate the ratio of current volatility to base volatility
        return volatility / self.base_volatility

    def get_vol_adjustment(self) -> float:
        vol_ratio = self.get_vol_ratio()

        # Apply a power function to exaggerate changes
        exponent = self.volatility_exponent
        vol_nonlinear = min(self.volatility_cap, np.power(vol_ratio, exponent))
        vol_adj = vol_nonlinear * self.pricing_volatility_factor / 2

        return vol_adj

    def get_fair_price(self, side: Side = None) -> float:
        """
        Get the fair price. The quoting strategy will be based on the returned value.
        """
        raw_price = self.pricer.get_raw_fair_price(side)

        cur_pos = self.get_active_position(self.market)
        cur_pos_account_usd = self.get_global_position_usd()

        ref_price = self.get_base_price(PriceType.Mid)
        if ref_price is None:
            ref_price = self._smoothen_spot_price.value

        cur_pos_usd = cur_pos * ref_price
        global_pos_excl_market_usd = cur_pos_account_usd - cur_pos_usd

        if side is None:
            is_open = False
        elif abs(cur_pos_usd) < D(2) * self.order_amount_usd:
            is_open = True
        elif side == Side.BUY and cur_pos_usd > 0:
            is_open = True
        elif side == Side.SELL and cur_pos_usd < 0:
            is_open = True
        else:
            is_open = False
        
        self.logger.debug(f"cur_pos: {cur_pos:.4g}, cur_pos_usd: {cur_pos_usd:.4g}, cur_pos_account_usd: {cur_pos_account_usd:.4g}")

        pos_lean = -1 * self.pos_lean_bps_per_100k * cur_pos_usd 
        global_pos_lean = -1 * self.pos_global_lean_bps_per_100k * global_pos_excl_market_usd

        self.logger.debug(f"pos_lean: {pos_lean:.4g}, global_pos_lean: {global_pos_lean:.4g}")

        pos_adj = pos_lean + global_pos_lean

        vol_adj = self.get_vol_adjustment()

        vol_adj = vol_adj if is_open else vol_adj * self.close_vol_factor

        market_bid = self.get_price_by_type(PriceType.BestBid)
        market_ask = self.get_price_by_type(PriceType.BestAsk)

        raw_adj = self.price_adjustment
        premium_adj = self.get_premium_adjustment()
        # Apply the position and volatility adjustments.
        if side is None:
            fair = raw_price.fair + raw_price.base * (pos_adj + raw_adj)
        elif side == Side.SELL:
            fair = raw_price.fair + raw_price.base * (pos_adj + vol_adj + raw_adj + self.ask_spread + premium_adj)
        elif side == Side.BUY:
            fair = raw_price.fair + raw_price.base * (pos_adj - vol_adj + raw_adj - self.bid_spread + premium_adj)

        # If the market is not finite, widen more.
        if side == Side.SELL:
            if market_ask is None or not market_ask.is_finite():
                self.logger.warning("Market ask is not finite. Widen more.")
                final_fair = fair + raw_price.base * self.empty_book_penalty
            else: 
                final_fair = fair


        elif side == Side.BUY:
            if market_bid is None or not market_bid.is_finite():
                self.logger.warning("Market bid is not finite. Widen more.")
                final_fair = fair - raw_price.base * self.empty_book_penalty
            else:
                final_fair = fair
        
        else:
            final_fair = fair
    
        if self.take_profit_bps > 0:
            avg_entry_price = self.market_connector.get_avg_entry_price(self.market)
            if avg_entry_price:
                time_since_entry_sec = (self.now_ms() - int(self.market_connector.positions[self.market]['last_fill_id'][0:13])) / 1000
                # Ensure time_since_entry_sec is non-negative
                time_since_entry_sec = max(time_since_entry_sec, 0)
                # Linear decay factor between 0 and 1
                decay_factor = min(D(time_since_entry_sec) / self.take_profit_decay_factor_sec, 1)
                self.logger.info(f"take_profit avg_entry_price: {avg_entry_price}, time_since_entry_sec: {time_since_entry_sec}, decay_factor: {decay_factor}")
                
                if cur_pos > 0 and side == Side.SELL:
                    # Calculate initial take-profit price for a long position
                    initial_take_profit_price = avg_entry_price * (1 - self.take_profit_bps / 10000)
                    # Apply decay towards final_fair
                    take_profit_price = initial_take_profit_price + decay_factor * (final_fair - initial_take_profit_price)
                    self.logger.info(f"{side} take_profit_price: {take_profit_price} vs final_fair: {final_fair}")
                    final_fair = max(final_fair, take_profit_price)
                    
                elif cur_pos < 0 and side == Side.BUY:
                    # Calculate initial take-profit price for a short position
                    initial_take_profit_price = avg_entry_price * (1 + self.take_profit_bps / 10000)
                    # Apply decay towards final_fair
                    take_profit_price = initial_take_profit_price + decay_factor * (final_fair - initial_take_profit_price)
                    self.logger.info(f"{side} take_profit_price: {take_profit_price} vs final_fair: {final_fair}")
                    final_fair = min(final_fair, take_profit_price)

        return final_fair

    def get_premium_adjustment(self) -> D:
        if self.premium_correction_factor is not None:
            _premium_adj = -1 * self._rolling_premium.value * self.premium_correction_factor
            _premium_adj = max(min(_premium_adj, self.premium_adjustment_cap), -1 * self.premium_adjustment_cap)
            return _premium_adj
        else:
            return 0
    
    def publish_metrics(self) -> None:

        final_ask = self.get_fair_price(Side.SELL)
        final_bid = self.get_fair_price(Side.BUY)

        market_ask = self.get_price_by_type(PriceType.BestAsk)
        market_bid = self.get_price_by_type(PriceType.BestBid)
        market_mid = self.get_price_by_type(PriceType.Mid)

        if market_mid is None or not market_mid.is_finite():
            self.logger.warning("Market mid is not finite. Skipping metrics.")
            return
            
        cur_pos_usd = self.get_active_position(self.market) * market_mid
        cur_pos_account_usd = self.get_global_position_usd()
        premium_adj = self.get_premium_adjustment()

        self._publish_strat_metric('algo_pos_usd', cur_pos_usd)
        self._publish_strat_metric('premium_adj', premium_adj)
        self._publish_strat_metric('pos_adj_loc', -1 * self.pos_lean_bps_per_100k * cur_pos_usd)
        self._publish_strat_metric('pos_adj_global', -1 * self.pos_global_lean_bps_per_100k * cur_pos_account_usd)
        self._publish_strat_metric('quote_spread', final_ask - final_bid)
        self._publish_strat_metric('final_ask', final_ask)
        self._publish_strat_metric('final_bid', final_bid)

        self._publish_strat_metric('market_bid', market_bid)
        self._publish_strat_metric('market_ask', market_ask)
        self._publish_strat_metric('market_spread', market_ask - market_bid)
        ratio_quoted_market_bid = final_bid / market_bid - 1
        ratio_quoted_market_ask = final_ask / market_ask - 1
        self._publish_strat_metric('ratio_quoted_market_bid', ratio_quoted_market_bid)
        self._publish_strat_metric('ratio_quoted_market_ask', ratio_quoted_market_ask)
        self._publish_strat_metric('volatility', self._rolling_vol.get_value())

        self._publish_strat_metric('rolling_premium', self._rolling_premium.value)


    def start(self) -> None:
        self.logger.info("Starting...")
        self._params_manager.start()

        self._params_manager.publish(Param("algo_up", 1))
        self._params_manager.publish(Param("algo_pair", self.market))
        self._params_manager.publish(Param("algo_name", self.algo_name))
        self._params_manager.publish(Param("algo_env", os.getenv("PARADEX_ENVIRONMENT", "unknown")))
        self._params_manager.publish_state()


        self._smoothen_spot_price = ExponentialMovingAverage(half_life_ms=self.price_ema_sec*1000, init_val=None)
        self._smoothen_basis = ExponentialMovingAverage(half_life_ms=self.basis_ema_sec*1000)
        self._smoothen_funding_rate = ExponentialMovingAverage(half_life_ms=self.fr_ema_sec*1000)
        self._rolling_vol = RollingAnnualizedVolatility(window_size=self.vol_window_size)

        self._rolling_premium = ExponentialMovingAverage(half_life_ms=self.premium_window_size_sec*1000)

        self.logger.info("Started.")

    def stop(self) -> None:
        self.logger.info("Stopping...")
        self._params_manager.publish(Param("algo_down", 1))

        self.cancel_all_orders()
        self.logger.info("Stopped.")

        self._params_manager.stop()


    def graceful_shutdown(self, *args, **kwargs) -> None:
        self.stop()
        self.logger.info("Shutting down...")

    def get_inst_rate(self) -> D:
        if self.market not in self.market_connector.latest_fundings:
            return D(0)
        
        eigth_hr_rate = self.market_connector.latest_fundings[self.market]['funding_rate']
        
        # Annualized rate to per-second rate
        payment_freq_seconds = 5
        periods_per_year = 365.25 * 24 / 8  # Number of 8-hour periods in a year
        inst_rate = D(eigth_hr_rate) * D(periods_per_year) / D(payment_freq_seconds)
        return inst_rate

    def get_inst_basis(self) -> D:
        if self.market not in self.market_connector.latest_fundings:
            return D(0)
        mark_price = D(self.market_connector.latest_fundings[self.market]['mark_price'])
        spot_price = D(self.market_connector.latest_fundings[self.market]['oracle_price'])
        basis = (mark_price - spot_price) / spot_price
        return basis


    async def on_market_data(self, update_type: UpdateType, ticker: Ticker, data: dict) -> None:

        self.update_emas(self.now_ms())

        if update_type == UpdateType.FUNDING:
            self.update_premium_ema()

        if not self.is_ready_to_trade():
            self.cancel_all_orders()
            return

        if self._reeval_task is None or self._reeval_task.done():
            self._reeval_task = safe_ensure_future(self.reeval(TriggerType.MARKET_DATA))

    def on_trade(self, data: Order, update_type: UpdateType) -> None:
        if self.publish_order_latency:
            if data.status == 'NEW':
                try:
                    if data.client_order_id in self.already_tracked_orders:
                        self.logger.warning(f"Order {data.client_order_id} already tracked. Skipping.")
                        return
                    self.already_tracked_orders.add(data.client_order_id)
                    self.logger.info(f"{update_type.name} on_trade: {data.client_order_id}, {data.status}")
                    ack_ts_ns = self.now_ns() - data.created_ts_ns
                    self._publish_strat_metric('order_latency_ns', ack_ts_ns)
                except Exception as e:
                    self.logger.error(f"Error in on_trade: {e}")
                    self.logger.error(traceback.format_exc())

    async def _subscribe_to_data(self) -> None:
        await self.market_connector.subscribe_to_data_channels(self.market, self.on_market_data)
        await self.market_connector.subscribe_to_trade_channels(self.market, self.on_trade)
        
        if self.external_connector is not None:
            await self.external_connector.subscribe_to_data_channels(self.external_markets.split(':')[-1], self.on_market_data)

    async def run(self) -> None:

        self.start()

        await self.market_connector.initialize()

        await self.market_connector.start()
        await self.market_connector.setup_trading_rules(self.market)

        if self.external_connector is not None:
            await self.external_connector.initialize()
            await self.external_connector.start()

        await self._subscribe_to_data()
        

        while True:
            self.logger.info("Cycle evaluation...")

            if self.market_data_ready():
                self.pricer.publish_metrics()
                self.publish_metrics()
            
            self.market_connector.sync_open_orders(self.market)

            await self.reeval(TriggerType.PERIODIC)
            await asyncio.sleep(30)

            # heartbeat
            self._params_manager.publish(Param("algo_up", 1))<|MERGE_RESOLUTION|>--- conflicted
+++ resolved
@@ -175,13 +175,10 @@
     PARAM_PREMIUM_FACTOR = "premium_factor"
     PARAM_PREMIUM_WINDOW_SIZE_SEC = "premium_window_size_sec"
     PARAM_PREMIUM_ADJUSTMENT_CAP = "premium_adjustment_cap"
-<<<<<<< HEAD
     PARAM_TAKE_PROFIT_BPS = "take_profit_bps"
     PARAM_TAKE_PROFIT_DECAY_FACTOR = "take_profit_decay_factor_sec"
-=======
     PARAM_CANCEL_BY_EXCHANGE_ORDER_ID = "cancel_by_exchange_order_id"
     PARAM_ORDER_RATIO_TO_CANCEL_ALL = "order_ratio_to_cancel_all"
->>>>>>> 04d2241e
 
     def __init__(self, loop: asyncio.AbstractEventLoop, 
             rm: RiskManager=RiskManager, 
@@ -278,13 +275,10 @@
             Param(self.PARAM_PREMIUM_FACTOR, '0', D),
             Param(self.PARAM_PREMIUM_WINDOW_SIZE_SEC, '1800', float),
             Param(self.PARAM_PREMIUM_ADJUSTMENT_CAP, '0.001', D),
-<<<<<<< HEAD
             Param(self.PARAM_TAKE_PROFIT_BPS, '0', D),
             Param(self.PARAM_TAKE_PROFIT_DECAY_FACTOR, '60', D),
-=======
             Param(self.PARAM_CANCEL_BY_EXCHANGE_ORDER_ID, 'True', bool),
             Param(self.PARAM_ORDER_RATIO_TO_CANCEL_ALL, "0.5", D),
->>>>>>> 04d2241e
         ]
 
         self._metrics_pub = mp()
